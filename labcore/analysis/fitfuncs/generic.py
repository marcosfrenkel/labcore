--- conflicted
+++ resolved
@@ -46,8 +46,6 @@
         coordinates: Union[Tuple[np.ndarray, ...], np.ndarray], data: np.ndarray
     ) -> Dict[str, float]:
         return dict(a=1, b=2)
-<<<<<<< HEAD
-=======
 
 
 class ExponentialDecay(Fit):
@@ -73,7 +71,7 @@
         tau = coordinates[one_over_e_idx]
 
         return dict(A=A, of=of, tau=tau)
-    
+
 
 class Linear(Fit):
     @staticmethod
@@ -146,6 +144,3 @@
         A = data[i_max] - of
         sigma = np.abs((coordinates[-1] - coordinates[0])) / 20
         return dict(x0=x0, sigma=sigma, A=A, of=of)
-    
->>>>>>> c70c9407
-    